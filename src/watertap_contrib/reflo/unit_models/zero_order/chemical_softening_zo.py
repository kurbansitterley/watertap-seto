#################################################################################
# WaterTAP Copyright (c) 2020-2023, The Regents of the University of California,
# through Lawrence Berkeley National Laboratory, Oak Ridge National Laboratory,
# National Renewable Energy Laboratory, and National Energy Technology
# Laboratory (subject to receipt of any required approvals from the U.S. Dept.
# of Energy). All rights reserved.
#
# Please see the files COPYRIGHT.md and LICENSE.md for full copyright and license
# information, respectively. These files are also available online at the URL
# "https://github.com/watertap-org/watertap/"
#################################################################################

from copy import deepcopy
from pyomo.environ import (
    Var,
    check_optimal_termination,
    Param,
    Suffix,
    units as pyunits,
    Expr_if,
)
from pyomo.common.config import ConfigBlock, ConfigValue, In

# Import IDAES cores
from idaes.core import (
    declare_process_block_class,
    UnitModelBlockData,
    useDefault,
)
from idaes.core.util.tables import create_stream_table_dataframe
from idaes.core.util.math import smooth_min, smooth_max
from idaes.core.util.config import is_physical_parameter_block
from idaes.core.util.misc import StrEnum
from idaes.core.util.exceptions import InitializationError
import idaes.core.util.scaling as iscale
import idaes.logger as idaeslog

from watertap.core import InitializationMixin
from watertap.core.solvers import get_solver

from watertap_contrib.reflo.costing.units.chemical_softening_zo import (
    cost_chemical_softening,
)

__author__ = "Mukta Hardikar, Abdiel Lugo, Kurban Sitterley"

_log = idaeslog.getLogger(__name__)


class SofteningProcedureType(StrEnum):
    single_stage_lime = "single_stage_lime"
    excess_lime = "excess_lime"
    single_stage_lime_soda = "single_stage_lime_soda"
    excess_lime_soda = "excess_lime_soda"


@declare_process_block_class("ChemicalSofteningZO")
class ChemicalSofteningZOData(InitializationMixin, UnitModelBlockData):
    """
    Zero order chemical softening model
    """

    CONFIG = ConfigBlock()

    CONFIG.declare(
        "dynamic",
        ConfigValue(
            domain=In([False]),
            default=False,
            description="Dynamic model flag - must be False",
            doc="""Indicates whether this model will be dynamic or not,
    **default** = False.""",
        ),
    )

    CONFIG.declare(
        "has_holdup",
        ConfigValue(
            default=False,
            domain=In([False]),
            description="Holdup construction flag - must be False",
            doc="""Indicates whether holdup terms should be constructed or not.
    **default** - False.""",
        ),
    )

    CONFIG.declare(
        "property_package",
        ConfigValue(
            default=useDefault,
            domain=is_physical_parameter_block,
            description="Property package to use for control volume",
            doc="""Property parameter object used to define property calculations,
    **default** - useDefault.
    **Valid values:** {
    **useDefault** - use default package from parent model or flowsheet,
    **PhysicalParameterObject** - a PhysicalParameterBlock object.}""",
        ),
    )

    CONFIG.declare(
        "property_package_args",
        ConfigBlock(
            implicit=True,
            description="Arguments to use for constructing property packages",
            doc="""A ConfigBlock with arguments to be passed to a property block(s)
    and used when constructing these,
    **default** - None.
    **Valid values:** {
    see property package for documentation.}""",
        ),
    )

    CONFIG.declare(
        "softening_procedure_type",
        ConfigValue(
            default=SofteningProcedureType.single_stage_lime,
            domain=In(SofteningProcedureType),
            description="Procedure of softening system",
        ),
    )

    CONFIG.declare(
        "silica_removal",
        ConfigValue(
            default=False,
            domain=bool,
            description="Include silica removal in softening process -- assumes conditions are proper",
        ),
    )

    def build(self):
        super().build()

        """
        1.  Crittenden, J. C., & Montgomery Watson Harza (Firm). (2012). Water treatment principles and design. Hoboken, N.J: J.Wiley.
        2.  Davis, M. L. (2010). Water and wastewater engineering: Design principles and practice.
        3.  Baruth. (2005). Water treatment plant design / American Water Works Association, American Society of Civil Engineers; Edward E. Baruth, technical editor. (Fourth edition.). McGraw-Hill.
        4.  Edzwald, J. K., & American Water Works Association. (2011). Water quality & treatment: A handbook on drinking water. New York: McGraw-Hill.
        5.  R.O. Mines Environmental Engineering: Principles and Practice, 1st Ed, John Wiley & Sons
        6.  Lee, C. C., & Lin, S. D. (2007). Handbook of environmental engineering calculations. New York: McGraw Hill.
        """

        self.scaling_factor = Suffix(direction=Suffix.EXPORT)

        tmp_dict = dict(**self.config.property_package_args)
        tmp_dict["has_phase_equilibrium"] = False
        tmp_dict["parameters"] = self.config.property_package
        tmp_dict["defined_state"] = True
        self.properties_in = self.config.property_package.state_block_class(
            self.flowsheet().config.time, doc="Material properties of inlet", **tmp_dict
        )

        tmp_dict["defined_state"] = False
        self.properties_out = self.config.property_package.state_block_class(
            self.flowsheet().config.time,
            doc="Material properties of outlet",
            **tmp_dict,
        )

        self.properties_waste = self.config.property_package.state_block_class(
            self.flowsheet().config.time, doc="Material properties of waste", **tmp_dict
        )

        self.add_port(name="inlet", block=self.properties_in)
        self.add_port(name="outlet", block=self.properties_out)
        self.add_port(name="waste", block=self.properties_waste)

        comps = self.config.property_package.solute_set
        non_hardness_comps = [
            j
            for j in self.config.property_package.solute_set
            if j not in ["Ca_2+", "Mg_2+"]
        ]

        # MW of components
        self.CaO_mw = Param(
            initialize=56,
            units=pyunits.g / pyunits.mol,
            doc="Molecular weight of CaO (dry lime)",
        )

        self.Ca_mw = Param(
            initialize=40,
            units=pyunits.g / pyunits.mol,
            doc="Molecular weight of Ca",
        )

        self.CaCO3_mw = Param(
            initialize=100,
            units=pyunits.g / pyunits.mol,
            doc="Molecular weight of CaCO3",
        )

        self.Na2CO3_mw = Param(
            initialize=106,
            units=pyunits.g / pyunits.mol,
            doc="Molecular weight of soda",
        )

        self.MgCl2_mw = Param(
            initialize=40,
            units=pyunits.g / pyunits.mol,
            doc="Molecular weight of MgCl2",
        )

        self.MgOH2_mw = Param(
            initialize=58.32,
            units=pyunits.g / pyunits.mol,
            doc="Molecular weight of MgOH2",
        )

        self.Mg_mw = Param(
            initialize=24,
            units=pyunits.g / pyunits.mol,
            doc="Molecular weight of Mg",
        )        

        self.CO2_mw = Param(
            initialize=44,
            units=pyunits.g / pyunits.mol,
            doc="Molecular weight of carbon dioxide",
        )

        self.SiO2_check_conv  = Param(
            initialize=2.35,
            units=pyunits.dimensionless,
            doc="Silica conversion factor to compare with Mg2+ concentration",
        )

        self.MgCl2_SiO2_ratio = Param(
            initialize=5.5,
            mutable=True,
            units=pyunits.dimensionless,
            doc="Ratio of Mg2+ to SiO2",
        )

        self.Ca_hardness_CaCO3_sludge_factor = Param(
            initialize=2,
            mutable=True,
            units=pyunits.dimensionless,
            doc="Sludge produced per kg of Ca in CaCO3 hardness",
        )

        self.Mg_hardness_CaCO3_sludge_factor = Param(
            initialize=2.6,
            mutable=True,
            units=pyunits.dimensionless,
            doc="Sludge produced per kg of Mg in CaCO3 hardness",
        )

        self.Mg_hardness_nonCaCO3_sludge_factor = Param(
            initialize=1.6,
            mutable=True,
            units=pyunits.dimensionless,
            doc="Sludge produced per kg of Mg in non-CaCO3 hardness",
        )

        self.excess_CaO_coeff = Param(
            initialize=0.05,
            mutable=True,
            units=pyunits.dimensionless,
            doc="Multiplication factor to calculate excess CaO dose",
        )

        self.Ca_CaCO3_conv = Param(
            initialize=2.5,
            units=pyunits.dimensionless,
            doc="Conversion factor for Ca to equivalent CaCO3",
        )

        self.Mg_CaCO3_conv = Param(
            initialize=4.12,
            units=pyunits.dimensionless,
            doc="Conversion factor for Mg to equivalent CaCO3",
        )

        self.number_mixers = Param(
            initialize=1,
            mutable=True,
            units=pyunits.dimensionless,
            doc="Number of mixers",
        )

        self.number_floc = Param(
            initialize=1,
            mutable=True,
            units=pyunits.dimensionless,
            doc="Number of flocculators",
        )

        self.ca_eff_target = Var(
            initialize=0.20,
            bounds=(0, None),
            units=pyunits.kg / pyunits.m**3,
            doc="Target Ca concentration in the effluent",
        )

        self.mg_eff_target = Var(
            initialize=0.10,
            bounds=(0, None),
            units=pyunits.kg / pyunits.m**3,
            doc="Target Mg concentration in the effluent",
        )

        # Creating default effluent composition of all solutes other than Ca and Mg

        removal_eff_dict = dict(
            zip(
                non_hardness_comps,
                [
                    0.85 if j == "TSS" else 0.7 if j != "TDS" else (1 - 1e-3)
                    for j in non_hardness_comps
                ],
            )
        )

        self.removal_efficiency = Var(
            non_hardness_comps,
            initialize=removal_eff_dict,
            bounds=(0, 1),
            units=pyunits.dimensionless,
            doc="Removal efficiency of all solutes other than Ca and Mg",
        )

        # System design variables

        self.retention_time_mixer = Var(
            initialize=1,
            bounds=(0.1, 5),
            units=pyunits.minutes,
            doc="Retention time for mixer",
        )

        self.retention_time_floc = Var(
            initialize=12,
            bounds=(10, 45),
            units=pyunits.minutes,
            doc="Retention time for flocculator",
        )

        self.retention_time_sed = Var(
            initialize=150,
            bounds=(120, 240),
            units=pyunits.minutes,
            doc="Retention time for sedimentation basin",
        )

        self.retention_time_recarb = Var(
            initialize=18,
            bounds=(15, 30),
            units=pyunits.minutes,
            doc="Retention time for recarbonation",
        )

        self.sedimentation_overflow = Var(
            initialize=90,
            bounds=(30, 100),
            units=pyunits.m / pyunits.day,
            doc="Sedimentation basin overflow rate",
        )

        self.volume_mixer = Var(
            initialize=10,
            bounds=(0, None),
            units=pyunits.m**3,
            doc="Volume of single mixer",
        )

        self.volume_floc = Var(
            initialize=10,
            bounds=(0, None),
            units=pyunits.m**3,
            doc="Volume of single flocculator",
        )

        self.volume_sed = Var(
            initialize=10,
            bounds=(0, None),
            units=pyunits.m**3,
            doc="Volume of sedimentation basin",
        )

        self.volume_recarb = Var(
            initialize=10,
            bounds=(0, None),
            units=pyunits.m**3,
            doc="Volume of recarbonator",
        )

        self.vel_gradient_mix = Var(
            initialize=500,
            units=pyunits.s**-1,
            bounds=(300, 1000),
            doc="Velocity gradient of rapid mixer",
        )

        self.vel_gradient_floc = Var(
            initialize=30,
            units=pyunits.s**-1,
            bounds=(20, 80),
            doc="Velocity gradient of flocculator",
        )

        self.frac_mass_water_recovery = Var(
            initialize=0.99,
            bounds=(0, 1),
            units=pyunits.dimensionless,
            doc="Fractional recovery of water on mass basis",
        )

        self.CaO_dosing = Var(
            initialize=1e5,
            bounds=(0, None),
            units=pyunits.kg / pyunits.day,
            doc="Lime requirements",
        )

        self.Na2CO3_dosing = Var(
            initialize=1e5,
            bounds=(0, None),
            units=pyunits.kg / pyunits.day,
            doc="Soda ash requirements",
        )

        self.CO2_first_basin = Var(
            initialize=1e2,
            bounds=(0, None),
            units=pyunits.kg / pyunits.day,
            doc="CO2 flow required for recarbonation with single basin",
        )

        self.CO2_second_basin = Var(
            initialize=1e2,
            bounds=(0, None),
            units=pyunits.kg / pyunits.day,
            doc="CO2 flow required for recarbonation in second basin only in excess lime scenario",
        )

        self.excess_CaO = Var(
            initialize=0,
            bounds=(0, None),  # typically 30-70 mg/L, MWH
            units=pyunits.kg / pyunits.m**3,
            doc="Excess lime requiremenent",
        )

        self.CO2_CaCO3 = Var(
            initialize=0.1,
            units=pyunits.kg / pyunits.m**3,
            bounds=(0, None),
            doc="Carbonic acid in mg/L as CaCO3",
        )

        self.sludge_prod = Var(
            initialize=1e6,
            units=pyunits.kg / pyunits.s,
            bounds=(0, None),
            doc="Sludge production rate in kg/day",
        )

        self.total_hardness = Var(
            initialize=100,
            bounds=(0, None),
            units=pyunits.kg / pyunits.m**3,
            doc="Total hardness",
        )

        self.carbonate_hardness = Var(
            initialize=100,
            bounds=(0, None),
            units=pyunits.kg / pyunits.m**3,
            doc="Total carbonate hardness",
        )

        self.noncarbonate_hardness = Var(
            initialize=100,
            bounds=(0, None),
            units=pyunits.kg / pyunits.m**3,
            doc="Total noncarbonate hardness",
        )

        self.eps = Param(
            initialize=1e-18,
            units=pyunits.kg / pyunits.m**3,
            mutable=True,
            doc="Smoothing factor",
        )

        # Add Ca,Mg carbonate hardness

        @self.Expression(doc="Calcium in influent converted to equivalent CaCO3")
        def Ca_CaCO3(b):
            return pyunits.convert(
                b.properties_in[0].conc_mass_phase_comp["Liq", "Ca_2+"]
                * b.Ca_CaCO3_conv,
                to_units=pyunits.kg / pyunits.m**3,
            )

        @self.Expression(doc="Magnesium in influent converted to kg/m3 as CaCO3")
        def Mg_CaCO3(b):
            return pyunits.convert(
                b.properties_in[0].conc_mass_phase_comp["Liq", "Mg_2+"]
                * b.Mg_CaCO3_conv,
                to_units=pyunits.kg / pyunits.m**3,
            )

        @self.Constraint(doc="Total Hardness in CaCO3")
        def eq_total_hardness(b):
            return b.total_hardness == pyunits.convert(
                b.Ca_CaCO3 + b.Mg_CaCO3, to_units=pyunits.kg / pyunits.m**3
            )

        @self.Constraint(doc="Total Hardness in CaCO3")
        def eq_carbonate_hardness(b):
            return b.carbonate_hardness == pyunits.convert(
                smooth_min(
                    b.total_hardness,
                    b.properties_in[0].conc_mass_phase_comp["Liq", "Alkalinity_2-"],
                    b.eps,
                ),
                to_units=pyunits.kg / pyunits.m**3,
            )

        @self.Constraint(doc="Total Hardness in CaCO3")
        def eq_noncarbonate_hardness(b):
            return b.noncarbonate_hardness == pyunits.convert(
                b.total_hardness - b.carbonate_hardness,
                to_units=pyunits.kg / pyunits.m**3,
            )

        @self.Expression(doc="Calculate Calcium carbonate hardness")
        def Ca_hardness_CaCO3(b):
<<<<<<< HEAD
            return Expr_if(
                (b.Ca_CaCO3 + b.Mg_CaCO3)
                >= b.properties_in[0].conc_mass_phase_comp["Liq", "Alkalinity_2-"],
                b.properties_in[0].conc_mass_phase_comp["Liq", "Alkalinity_2-"],
                b.Ca_CaCO3,
            )

        @self.Expression(doc="Calculate Calcium non carbonate hardness")
        def Ca_hardness_nonCaCO3(b):
            return Expr_if(
                (b.Ca_CaCO3 + b.Mg_CaCO3)
                >= b.properties_in[0].conc_mass_phase_comp["Liq", "Alkalinity_2-"],
                b.Ca_CaCO3
                - b.properties_in[0].conc_mass_phase_comp["Liq", "Alkalinity_2-"],
                1e-15 * pyunits.kg / pyunits.m**3,
=======
            return smooth_min(b.Ca_CaCO3, b.carbonate_hardness, b.eps)

        @self.Expression(doc="Calculate Calcium non carbonate hardness")
        def Ca_hardness_nonCaCO3(b):
            return smooth_max(
                b.Ca_CaCO3 - b.carbonate_hardness,
                0 * pyunits.kg / pyunits.m**3,
                b.eps,
>>>>>>> 9de8db05
            )

        @self.Expression(doc="Calculate Magnesium carbonate hardness")
        def Mg_hardness_CaCO3(b):
<<<<<<< HEAD
            return Expr_if(
                (b.Ca_CaCO3 + b.Mg_CaCO3)
                >= b.properties_in[0].conc_mass_phase_comp["Liq", "Alkalinity_2-"],
                1e-15 * pyunits.kg / pyunits.m**3,
                b.properties_in[0].conc_mass_phase_comp["Liq", "Alkalinity_2-"]
                - b.Ca_CaCO3,
=======
            return smooth_max(
                b.carbonate_hardness - b.Ca_CaCO3,
                0 * pyunits.kg / pyunits.m**3,
                b.eps,
>>>>>>> 9de8db05
            )

        @self.Expression(doc="Calculate Magnesium non carbonate hardness")
        def Mg_hardness_nonCaCO3(b):
<<<<<<< HEAD
            return Expr_if(
                (b.Ca_CaCO3 + b.Mg_CaCO3)
                >= b.properties_in[0].conc_mass_phase_comp["Liq", "Alkalinity_2-"],
=======
            return smooth_min(
>>>>>>> 9de8db05
                b.Mg_CaCO3,
                b.total_hardness - b.carbonate_hardness,
                b.eps,
            )

        @self.Expression(doc="Mg removal efficiency")
        def mg_removal_eff(b):
            mass_flow_mg_eff = pyunits.convert(
                b.mg_eff_target * b.properties_out[0].flow_vol_phase["Liq"],
                to_units=pyunits.kg / pyunits.s,
            )
            return (
                1
                - mass_flow_mg_eff
                / b.properties_in[0].flow_mass_phase_comp["Liq", "Mg_2+"]
            )

        @self.Expression(doc="Ca removal efficiency")
        def ca_removal_eff(b):
            mass_flow_ca_eff = pyunits.convert(
                b.ca_eff_target * b.properties_out[0].flow_vol_phase["Liq"],
                to_units=pyunits.kg / pyunits.s,
            )
            return (
                1
                - mass_flow_ca_eff
                / b.properties_in[0].flow_mass_phase_comp["Liq", "Ca_2+"]
            )

        @self.Expression(
            doc="Lime concentration for inlet stream to achieve dosing target."
        )
        def lime_concentration(b):
            return pyunits.convert(
                b.CaO_dosing / b.properties_in[0].flow_vol_phase["Liq"],
                to_units=pyunits.gram / pyunits.liter,
            )

        @self.Expression(
            doc="Soda ash concentration for inlet stream to achieve dosing target."
        )
        def soda_concentration(b):
            return pyunits.convert(
                b.Na2CO3_dosing / b.properties_in[0].flow_vol_phase["Liq"],
                to_units=pyunits.gram / pyunits.liter,
            )

        @self.Expression(
            doc="CO2 concentration for inlet stream in first basin to achieve dosing target."
        )
        def co2_first_basin_concentration(b):
            return pyunits.convert(
                b.CO2_first_basin / b.properties_in[0].flow_vol_phase["Liq"],
                to_units=pyunits.gram / pyunits.liter,
            )

        @self.Expression(
            doc="CO2 concentration for inlet stream in second basin to achieve dosing target."
        )
        def co2_second_basin_concentration(b):
            return pyunits.convert(
                b.CO2_second_basin / b.properties_in[0].flow_vol_phase["Liq"],
                to_units=pyunits.gram / pyunits.liter,
            )

        @self.Constraint(doc="Isothermal outlet")
        def eq_isothermal_outlet(b):
            return b.properties_in[0].temperature == b.properties_out[0].temperature

        @self.Constraint(doc="Isothermal waste")
        def eq_isothermal_waste(b):
            return b.properties_in[0].temperature == b.properties_waste[0].temperature

        @self.Constraint(doc="Isobaric outlet")
        def eq_isobaric_outlet(b):
            return b.properties_in[0].pressure == b.properties_out[0].pressure

        @self.Constraint(doc="Isobaric waste")
        def eq_isobaric_waste(b):
            return b.properties_in[0].pressure == b.properties_waste[0].pressure

        # Calculating chemical dosing

        if (
            self.config.softening_procedure_type
            is SofteningProcedureType.single_stage_lime
        ):

            @self.Constraint(doc="Lime dosing")
            def eq_CaO_dosing(b):
                return b.CaO_dosing == pyunits.convert(
                    (b.CO2_CaCO3 
                     + b.properties_in[0].conc_mass_phase_comp[
                            "Liq", "Alkalinity_2-"
                        ]
                        + b.Mg_CaCO3
                        )
                    * b.CaO_mw
                    / b.CaCO3_mw
                    * b.properties_in[0].flow_vol_phase["Liq"],
                    to_units=pyunits.kg / pyunits.d,
                )

            @self.Constraint(doc="CO2 for first basin")
            def eq_CO2_first_basin(b):
                co2_required_expr = (
                    pyunits.convert(
                        (
                            b.properties_in[0].conc_mass_phase_comp[
                                "Liq", "Alkalinity_2-"
                            ]
                            - b.Ca_hardness_CaCO3
                            + b.properties_out[0].conc_mass_phase_comp["Liq", "Ca_2+"]
                            * b.Ca_CaCO3_conv
                        )
                        * b.properties_in[0].flow_vol_phase["Liq"],
                        to_units=pyunits.kg / pyunits.d,
                    )
                    * b.CO2_mw
                    / b.CaCO3_mw
                )
                return b.CO2_first_basin == Expr_if(
                    co2_required_expr <= 0 * pyunits.kg / pyunits.day,
                    0 * pyunits.kg / pyunits.day,
                    co2_required_expr,
                )

        elif self.config.softening_procedure_type is SofteningProcedureType.excess_lime:

            @self.Constraint(doc="Excess lime addition in CaCO3 basis")
            def eq_excess_CaO(b):
                return (
                    b.excess_CaO
                    == (
                        b.CO2_CaCO3
                        + b.properties_in[0].conc_mass_phase_comp[
                            "Liq", "Alkalinity_2-"
                        ]
                        + b.Mg_CaCO3
                    )
                    * b.excess_CaO_coeff
                )

            @self.Constraint(doc="Lime dosing")
            def eq_CaO_dosing(b):
                return b.CaO_dosing == pyunits.convert(
                    (
                        b.CO2_CaCO3
                        + b.properties_in[0].conc_mass_phase_comp[
                            "Liq", "Alkalinity_2-"
                        ]
                        + b.Mg_CaCO3
                        + b.excess_CaO
                    )
                    * b.properties_in[0].flow_vol_phase["Liq"]
                    * b.CaO_mw
                    / b.CaCO3_mw,
                    to_units=pyunits.kg / pyunits.d,
                )

            @self.Constraint(doc="CO2 for first basin")
            def eq_CO2_first_basin(b):
                co2_required_expr = pyunits.convert(
                    (
                        b.properties_in[0].conc_mass_phase_comp["Liq", "Alkalinity_2-"]
                        - (b.Ca_hardness_CaCO3 + b.Mg_hardness_CaCO3)
                        + b.excess_CaO
                        + b.properties_out[0].conc_mass_phase_comp["Liq", "Ca_2+"]
                        * b.Ca_CaCO3_conv
                        + b.properties_out[0].conc_mass_phase_comp["Liq", "Mg_2+"]
                        * b.Mg_CaCO3_conv
                    )
                    * b.properties_in[0].flow_vol_phase["Liq"]
                    * b.CO2_mw
                    / b.CaCO3_mw,
                    to_units=pyunits.kg / pyunits.d,
                )
                return b.CO2_first_basin == Expr_if(
                    co2_required_expr <= 0 * pyunits.kg / pyunits.day,
                    0 * pyunits.kg / pyunits.day,
                    co2_required_expr,
                )

        elif (
            self.config.softening_procedure_type
            is SofteningProcedureType.single_stage_lime_soda
        ):

            @self.Constraint(doc="Lime dosing")
            def eq_CaO_dosing(b):
                return b.CaO_dosing == pyunits.convert(
                    (b.CO2_CaCO3 
                     + b.properties_in[0].conc_mass_phase_comp[
                            "Liq", "Alkalinity_2-"
                        ]
                        + b.Mg_CaCO3
                        )
                    * b.CaO_mw
                    / b.CaCO3_mw
                    * b.properties_in[0].flow_vol_phase["Liq"],
                    to_units=pyunits.kg / pyunits.d,
                )

            @self.Constraint(doc="Soda dosing")
            def eq_Na2CO3_dosing(b):
                return b.Na2CO3_dosing == pyunits.convert(
                    (b.Ca_hardness_nonCaCO3 + b.Mg_hardness_nonCaCO3)
                    * b.Na2CO3_mw
                    / b.CaCO3_mw
                    * b.properties_in[0].flow_vol_phase["Liq"],
                    to_units=pyunits.kg / pyunits.d,
                )

            @self.Constraint(doc="CO2 for first basin")
            def eq_CO2_first_basin(b):
                co2_required_expr = pyunits.convert(
                    (
                        b.properties_in[0].conc_mass_phase_comp["Liq", "Alkalinity_2-"]
                        + (b.Ca_hardness_nonCaCO3 + b.Mg_hardness_nonCaCO3)
                        - b.Ca_hardness_CaCO3
                        + b.properties_out[0].conc_mass_phase_comp["Liq", "Ca_2+"]
                        * b.Ca_CaCO3_conv
                    )
                    * b.CO2_mw
                    / b.CaCO3_mw
                    * b.properties_in[0].flow_vol_phase["Liq"],
                    to_units=pyunits.kg / pyunits.d,
                )
                return b.CO2_first_basin == Expr_if(
                    co2_required_expr <= 0 * pyunits.kg / pyunits.day,
                    0 * pyunits.kg / pyunits.day,
                    co2_required_expr,
                )

        elif (
            self.config.softening_procedure_type
            is SofteningProcedureType.excess_lime_soda
        ):

            @self.Constraint(doc="Excess lime addition in CaCO3 basis")
            def eq_excess_CaO(b):
                return (
                    b.excess_CaO
                    == (
                        b.CO2_CaCO3
                        + b.properties_in[0].conc_mass_phase_comp[
                            "Liq", "Alkalinity_2-"
                        ]
                        + b.Mg_CaCO3
                    )
                    * b.excess_CaO_coeff
                )

            @self.Constraint(doc="Lime dosing")
            def eq_CaO_dosing(b):
                return b.CaO_dosing == pyunits.convert(
                    (
                        b.CO2_CaCO3
                        + b.properties_in[0].conc_mass_phase_comp[
                            "Liq", "Alkalinity_2-"
                        ]
                        + b.Mg_CaCO3
                        + b.excess_CaO
                    )
                    * b.CaO_mw
                    / b.CaCO3_mw
                    * b.properties_in[0].flow_vol_phase["Liq"],
                    to_units=pyunits.kg / pyunits.d,
                )

            @self.Constraint(doc="Soda dosing")
            def eq_Na2CO3_dosing(b):
                return b.Na2CO3_dosing == pyunits.convert(
                    (b.Ca_hardness_nonCaCO3 + b.Mg_hardness_nonCaCO3)
                    * b.Na2CO3_mw
                    / b.CaCO3_mw
                    * b.properties_in[0].flow_vol_phase["Liq"],
                    to_units=pyunits.kg / pyunits.d,
                )

            @self.Constraint(doc="CO2 for first basin")
            def eq_CO2_first_basin(b):
                co2_required_expr = pyunits.convert(
                    (
                        b.excess_CaO
                        + b.properties_out[0].conc_mass_phase_comp["Liq", "Mg_2+"]
                        * b.Mg_CaCO3_conv
                    )
                    * b.CO2_mw
                    / b.CaCO3_mw
                    * b.properties_in[0].flow_vol_phase["Liq"],
                    to_units=pyunits.kg / pyunits.d,
                )
                return b.CO2_first_basin == Expr_if(
                    co2_required_expr <= 0 * pyunits.kg / pyunits.day,
                    0 * pyunits.kg / pyunits.day,
                    co2_required_expr,
                )

            @self.Constraint(doc="CO2 for second basin")
            def eq_CO2_second_basin(b):
                return b.CO2_second_basin == pyunits.convert(
                    (
                        b.properties_in[0].conc_mass_phase_comp["Liq", "Alkalinity_2-"]
                        + (b.Ca_hardness_nonCaCO3 + b.Mg_hardness_nonCaCO3)
                        - (b.Ca_hardness_CaCO3 + b.Mg_hardness_CaCO3)
                        + b.properties_out[0].conc_mass_phase_comp["Liq", "Ca_2+"]
                        * b.Ca_CaCO3_conv
                        + b.properties_out[0].conc_mass_phase_comp["Liq", "Mg_2+"]
                        * b.Mg_CaCO3_conv
                    )
                    * b.CO2_mw
                    / b.CaCO3_mw
                    * b.properties_in[0].flow_vol_phase["Liq"],
                    to_units=pyunits.kg / pyunits.d,
                )

        if self.config.silica_removal and ["SiO2"] in comps:

            @self.Expression(doc="MgCl2 dosing constraint returns Mg2+ concentration")
            def MgCl2_dosing(b):
                return Expr_if(
                    (
                        (
                            b.properties_in[0].conc_mass_phase_comp["Liq", "SiO2"]
                            * b.SiO2_check_conv 
                            > b.properties_in[0].conc_mass_phase_comp["Liq", "Mg_2+"]
                        )
                    ),
                    b.MgCl2_SiO2_ratio
                    * b.properties_in[0].conc_mass_phase_comp["Liq", "SiO2"],
                    1e-15 * pyunits.kg / pyunits.m**3,
                )

        else:
            self.MgCl2_dosing = Var(
                initialize=0,
                units=pyunits.kg / pyunits.m**3,
                bounds=(0, None),
                doc="Magnesium Chloride requirements dosing in Mg2+ concentration",
            )

        @self.Constraint(doc="Water recovery")
        def eq_water_recovery(b):
            return (
                b.properties_out[0].flow_mass_phase_comp["Liq", "H2O"]
                == b.properties_in[0].flow_mass_phase_comp["Liq", "H2O"]
                * b.frac_mass_water_recovery
            )

        @self.Constraint(doc="Water mass balance")
        def eq_water_mass_balance(b):
            return (
                b.properties_in[0].flow_mass_phase_comp["Liq", "H2O"]
                == b.properties_out[0].flow_mass_phase_comp["Liq", "H2O"]
                + b.properties_waste[0].flow_mass_phase_comp["Liq", "H2O"]
            )

        @self.Constraint(non_hardness_comps, doc="Non-hardness component mass balance")
        def eq_non_hardness_comp_mass_balance(b, j):
            return (
                b.properties_in[0].flow_mass_phase_comp["Liq", j]
                == b.properties_out[0].flow_mass_phase_comp["Liq", j]
                + b.properties_waste[0].flow_mass_phase_comp["Liq", j]
            )

        @self.Constraint(non_hardness_comps, doc="Non-hardness component Removal")
        def eq_non_hardness_comp_removal(b, j):
            return b.properties_out[0].flow_mass_phase_comp[
                "Liq", j
            ] == b.properties_in[0].flow_mass_phase_comp["Liq", j] * (
                1 - b.removal_efficiency[j]
            )

        @self.Constraint(doc="Ca in effluent")
        def eq_effluent_ca(b):
            return b.properties_out[0].flow_mass_phase_comp[
                "Liq", "Ca_2+"
            ] == pyunits.convert(
                b.ca_eff_target * b.properties_out[0].flow_vol_phase["Liq"],
                to_units=pyunits.kg / pyunits.s,
            )

        @self.Constraint(doc="Ca mass balance")
        def eq_mass_balance_ca(b):
            return (
                b.properties_waste[0].flow_mass_phase_comp["Liq", "Ca_2+"]
                == b.properties_in[0].flow_mass_phase_comp["Liq", "Ca_2+"]
                + pyunits.convert(
                    b.excess_CaO
                    * (b.Ca_mw / b.CaCO3_mw)
                    * b.properties_in[0].flow_vol_phase["Liq"],
                    to_units=pyunits.kg / pyunits.s,
                )
                - b.properties_out[0].flow_mass_phase_comp["Liq", "Ca_2+"]
            )

        @self.Constraint(doc="Mg in effluent")
        def eq_effluent_mg(b):
            return b.properties_out[0].flow_mass_phase_comp[
                "Liq", "Mg_2+"
            ] == pyunits.convert(
                (b.mg_eff_target * b.properties_out[0].flow_vol_phase["Liq"]),
                to_units=pyunits.kg / pyunits.s,
            )

        @self.Constraint(doc="Mg mass balance")
        def eq_mass_balance_mg(b):
            return b.properties_waste[0].flow_mass_phase_comp[
                "Liq", "Mg_2+"
            ] == b.properties_in[0].flow_mass_phase_comp[
                "Liq", "Mg_2+"
            ] - b.properties_out[
                0
            ].flow_mass_phase_comp[
                "Liq", "Mg_2+"
            ] + pyunits.convert(
                (b.MgCl2_dosing * b.properties_out[0].flow_vol_phase["Liq"]),
                to_units=pyunits.kg / pyunits.s,
            )

        if ["TSS"] in comps:

            @self.Constraint(doc="Sludge production")
            def eq_sludge_prod(b):
                return b.sludge_prod == pyunits.convert(
                    (
                        b.Ca_hardness_CaCO3_sludge_factor * b.Ca_hardness_CaCO3
                        + b.Mg_hardness_CaCO3_sludge_factor * b.Mg_hardness_CaCO3
                        + b.Ca_hardness_nonCaCO3
                        + b.Mg_hardness_nonCaCO3_sludge_factor * b.Mg_hardness_nonCaCO3
                        + b.excess_CaO
                        + b.properties_in[0].conc_mass_phase_comp["Liq", "TSS"]
                        + b.MgCl2_dosing * b.MgOH2_mw/b.Mg_mw  # to convert to Mg(OH)2 solid
                    )
                    * b.properties_in[0].flow_vol_phase["Liq"],
                    to_units=pyunits.kg / pyunits.s,
                )

        else:

            @self.Constraint(doc="Sludge production")
            def eq_sludge_prod(b):
                return b.sludge_prod == pyunits.convert(
                    (
                        b.Ca_hardness_CaCO3_sludge_factor * b.Ca_hardness_CaCO3
                        + b.Mg_hardness_CaCO3_sludge_factor * b.Mg_hardness_CaCO3
                        + b.Ca_hardness_nonCaCO3
                        + b.Mg_hardness_nonCaCO3_sludge_factor * b.Mg_hardness_nonCaCO3
                        + b.excess_CaO
                        + b.MgCl2_dosing* b.MgOH2_mw/b.Mg_mw  # to convert to Mg(OH)2 solid
                    )
                    * b.properties_in[0].flow_vol_phase["Liq"],
                    to_units=pyunits.kg / pyunits.s,
                )

        @self.Constraint(doc="Volume of mixer")
        def eq_volume_mixer(b):
            return b.volume_mixer == pyunits.convert(
                b.properties_in[0].flow_vol_phase["Liq"] * b.retention_time_mixer,
                to_units=pyunits.m**3,
            )

        @self.Constraint(doc="Volume of flocculator")
        def eq_volume_floc(b):
            return b.volume_floc == pyunits.convert(
                b.properties_in[0].flow_vol_phase["Liq"] * b.retention_time_floc,
                to_units=pyunits.m**3,
            )

        @self.Constraint(doc="Volume of sedimentation basin")
        def eq_volume_sed(b):
            return b.volume_sed == pyunits.convert(
                b.properties_in[0].flow_vol_phase["Liq"] * b.retention_time_sed,
                to_units=pyunits.m**3,
            )

        @self.Constraint(doc="Volume of recarbonation basin")
        def eq_volume_recarb(b):
            return b.volume_recarb == pyunits.convert(
                b.properties_in[0].flow_vol_phase["Liq"] * b.retention_time_recarb,
                to_units=pyunits.m**3,
            )

    def initialize_build(
        blk,
        state_args=None,
        outlvl=idaeslog.NOTSET,
        solver=None,
        optarg=None,
    ):
        """
        General wrapper for initialization routines

        Keyword Arguments:
            state_args : a dict of arguments to be passed to the property
                         package(s) to provide an initial state for
                         initialization (see documentation of the specific
                         property package) (default = {}).
            outlvl : sets output level of initialization routine
            optarg : solver options dictionary object (default=None)
            solver : str indicating which solver to use during
                     initialization (default = None)

        Returns: None
        """
        init_log = idaeslog.getInitLogger(blk.name, outlvl, tag="unit")
        solve_log = idaeslog.getSolveLogger(blk.name, outlvl, tag="unit")

        opt = get_solver(solver, optarg)

        # ---------------------------------------------------------------------
        flags = blk.properties_in.initialize(
            outlvl=outlvl,
            optarg=optarg,
            solver=solver,
            state_args=state_args,
            hold_state=True,
        )
        init_log.info("Initialization Step 1a Complete.")
        # ---------------------------------------------------------------------
        # Initialize other state blocks
        # Set state_args from inlet state
        if state_args is None:
            blk.state_args = state_args = {}
            state_dict = blk.properties_in[
                blk.flowsheet().config.time.first()
            ].define_port_members()

            for k in state_dict.keys():
                if state_dict[k].is_indexed():
                    state_args[k] = {}
                    for m in state_dict[k].keys():
                        state_args[k][m] = state_dict[k][m].value
                else:
                    state_args[k] = state_dict[k].value

        state_args_out = deepcopy(state_args)

        blk.properties_out.initialize(
            outlvl=outlvl,
            optarg=optarg,
            solver=solver,
            state_args=state_args_out,
        )
        init_log.info("Initialization Step 1b Complete.")

        state_args_waste = deepcopy(state_args)

        blk.properties_waste.initialize(
            outlvl=outlvl,
            optarg=optarg,
            solver=solver,
            state_args=state_args_waste,
        )

        blk.state_args_out = state_args_out
        blk.state_args_waste = state_args_waste

        init_log.info("Initialization Step 1c Complete.")

        # Solve unit
        with idaeslog.solver_log(solve_log, idaeslog.DEBUG) as slc:
            res = opt.solve(blk, tee=slc.tee)
        init_log.info("Initialization Step 2 {}.".format(idaeslog.condition(res)))
        # ---------------------------------------------------------------------
        # Release Inlet state
        blk.properties_in.release_state(flags, outlvl=outlvl)
        init_log.info("Initialization Complete: {}".format(idaeslog.condition(res)))

        if not check_optimal_termination(res):
            raise InitializationError(f"Unit model {blk.name} failed to initialize")

    def calculate_scaling_factors(self):
        super().calculate_scaling_factors()

        if iscale.get_scaling_factor(self.ca_eff_target) is None:
            sf = iscale.get_scaling_factor(
                self.properties_in[0].conc_mass_phase_comp["Liq", "Ca_2+"]
            )
            iscale.set_scaling_factor(self.ca_eff_target, sf)

        if iscale.get_scaling_factor(self.mg_eff_target) is None:
            sf = iscale.get_scaling_factor(
                self.properties_in[0].conc_mass_phase_comp["Liq", "Mg_2+"]
            )
            iscale.set_scaling_factor(self.mg_eff_target, 1)

        if iscale.get_scaling_factor(self.removal_efficiency) is None:
            iscale.set_scaling_factor(self.removal_efficiency, 1)

        if iscale.get_scaling_factor(self.retention_time_mixer) is None:
            iscale.set_scaling_factor(self.retention_time_mixer, 1)

        if iscale.get_scaling_factor(self.retention_time_floc) is None:
            iscale.set_scaling_factor(self.retention_time_floc, 0.1)

        if iscale.get_scaling_factor(self.retention_time_sed) is None:
            iscale.set_scaling_factor(self.retention_time_sed, 1e-2)

        if iscale.get_scaling_factor(self.retention_time_recarb) is None:
            iscale.set_scaling_factor(self.retention_time_recarb, 0.1)

        if iscale.get_scaling_factor(self.sedimentation_overflow) is None:
            iscale.set_scaling_factor(self.sedimentation_overflow, 0.1)

        if iscale.get_scaling_factor(self.number_mixers) is None:
            iscale.set_scaling_factor(self.number_mixers, 1)

        if iscale.get_scaling_factor(self.number_floc) is None:
            iscale.set_scaling_factor(self.number_floc, 1)

        if iscale.get_scaling_factor(self.volume_mixer) is None:
            iscale.set_scaling_factor(self.volume_mixer, 1e-1)

        if iscale.get_scaling_factor(self.volume_floc) is None:
            iscale.set_scaling_factor(self.volume_floc, 1e-2)

        if iscale.get_scaling_factor(self.volume_sed) is None:
            iscale.set_scaling_factor(self.volume_sed, 1e-2)

        if iscale.get_scaling_factor(self.volume_recarb) is None:
            iscale.set_scaling_factor(self.volume_recarb, 1e-2)

        if iscale.get_scaling_factor(self.vel_gradient_mix) is None:
            iscale.set_scaling_factor(self.vel_gradient_mix, 1e-2)

        if iscale.get_scaling_factor(self.vel_gradient_floc) is None:
            iscale.set_scaling_factor(self.vel_gradient_floc, 1e-2)

        if iscale.get_scaling_factor(self.frac_mass_water_recovery) is None:
            iscale.set_scaling_factor(self.frac_mass_water_recovery, 1)

        if iscale.get_scaling_factor(self.CaO_dosing) is None:
            iscale.set_scaling_factor(self.CaO_dosing, 1e-4)

        if iscale.get_scaling_factor(self.excess_CaO) is None:
            iscale.set_scaling_factor(self.excess_CaO, 10)

        if iscale.get_scaling_factor(self.CO2_first_basin) is None:
            iscale.set_scaling_factor(self.CO2_first_basin, 1e-2)

        if iscale.get_scaling_factor(self.CO2_second_basin) is None:
            iscale.set_scaling_factor(self.CO2_second_basin, 1e-2)

        if iscale.get_scaling_factor(self.Na2CO3_dosing) is None:
            iscale.set_scaling_factor(self.Na2CO3_dosing, 1e-5)

        if iscale.get_scaling_factor(self.CO2_CaCO3) is None:
            iscale.set_scaling_factor(self.CO2_CaCO3, 1)

        if iscale.get_scaling_factor(self.sludge_prod) is None:
            iscale.set_scaling_factor(self.sludge_prod, 1)

        if iscale.get_scaling_factor(self.total_hardness) is None:
            iscale.set_scaling_factor(self.total_hardness, 1e-1)

        if iscale.get_scaling_factor(self.carbonate_hardness) is None:
            iscale.set_scaling_factor(self.carbonate_hardness, 1e-1)

        if iscale.get_scaling_factor(self.noncarbonate_hardness) is None:
            iscale.set_scaling_factor(self.noncarbonate_hardness, 1e-1)

        if isinstance(self.MgCl2_dosing, Var):
            if iscale.get_scaling_factor(self.MgCl2_dosing) is None:
                iscale.set_scaling_factor(self.MgCl2_dosing, 10)

        if (
            self.config.softening_procedure_type
            is SofteningProcedureType.single_stage_lime_soda
        ):
            iscale.constraint_scaling_transform(self.Na2CO3_dosing, 1e-3)

        elif (
            self.config.softening_procedure_type
            is SofteningProcedureType.excess_lime_soda
        ):
            iscale.constraint_scaling_transform(self.eq_Na2CO3_dosing, 1e-4)
            iscale.constraint_scaling_transform(self.eq_CO2_second_basin, 1e-2)

        iscale.constraint_scaling_transform(self.eq_CaO_dosing, 1e-3)

        iscale.constraint_scaling_transform(self.eq_CO2_first_basin, 1e-3)

        iscale.constraint_scaling_transform(self.eq_effluent_ca, 1)

        iscale.constraint_scaling_transform(self.eq_effluent_mg, 10)

    def _get_stream_table_contents(self, time_point=0):
        return create_stream_table_dataframe(
            {
                "Feed Inlet": self.inlet,
                "Liquid Outlet": self.outlet,
                "Waste Outlet": self.waste,
            },
            time_point=time_point,
        )

    def _get_performance_contents(self, time_point=0):
        var_dict = {}
        expr_dict = {}
        var_dict["Lime dose"] = self.CaO_dosing
        var_dict["Soda dose"] = self.Na2CO3_dosing
        var_dict["CO2 in first basin"] = self.CO2_first_basin
        var_dict["CO2 in second basin"] = self.CO2_second_basin
        if (
            self.config.silica_removal
            and ["SiO2"] in self.config.property_package.solute_set
        ):
            expr_dict["MgCl2 dose"] = self.MgCl2_dosing
        else:
            var_dict["MgCl2 dose"] = self.MgCl2_dosing
        expr_dict["Sludge produced"] = self.sludge_prod

        return {"vars": var_dict, "exprs": expr_dict}

    @property
    def default_costing_method(self):
        return cost_chemical_softening<|MERGE_RESOLUTION|>--- conflicted
+++ resolved
@@ -198,24 +198,6 @@
             doc="Molecular weight of soda",
         )
 
-        self.MgCl2_mw = Param(
-            initialize=40,
-            units=pyunits.g / pyunits.mol,
-            doc="Molecular weight of MgCl2",
-        )
-
-        self.MgOH2_mw = Param(
-            initialize=58.32,
-            units=pyunits.g / pyunits.mol,
-            doc="Molecular weight of MgOH2",
-        )
-
-        self.Mg_mw = Param(
-            initialize=24,
-            units=pyunits.g / pyunits.mol,
-            doc="Molecular weight of Mg",
-        )        
-
         self.CO2_mw = Param(
             initialize=44,
             units=pyunits.g / pyunits.mol,
@@ -530,23 +512,10 @@
 
         @self.Expression(doc="Calculate Calcium carbonate hardness")
         def Ca_hardness_CaCO3(b):
-<<<<<<< HEAD
-            return Expr_if(
-                (b.Ca_CaCO3 + b.Mg_CaCO3)
-                >= b.properties_in[0].conc_mass_phase_comp["Liq", "Alkalinity_2-"],
-                b.properties_in[0].conc_mass_phase_comp["Liq", "Alkalinity_2-"],
-                b.Ca_CaCO3,
-            )
-
-        @self.Expression(doc="Calculate Calcium non carbonate hardness")
-        def Ca_hardness_nonCaCO3(b):
-            return Expr_if(
-                (b.Ca_CaCO3 + b.Mg_CaCO3)
-                >= b.properties_in[0].conc_mass_phase_comp["Liq", "Alkalinity_2-"],
-                b.Ca_CaCO3
-                - b.properties_in[0].conc_mass_phase_comp["Liq", "Alkalinity_2-"],
-                1e-15 * pyunits.kg / pyunits.m**3,
-=======
+            return smooth_min(b.Ca_CaCO3, b.carbonate_hardness, b.eps)
+
+        @self.Expression(doc="Calculate Calcium carbonate hardness")
+        def Ca_hardness_CaCO3(b):
             return smooth_min(b.Ca_CaCO3, b.carbonate_hardness, b.eps)
 
         @self.Expression(doc="Calculate Calcium non carbonate hardness")
@@ -555,35 +524,19 @@
                 b.Ca_CaCO3 - b.carbonate_hardness,
                 0 * pyunits.kg / pyunits.m**3,
                 b.eps,
->>>>>>> 9de8db05
             )
 
         @self.Expression(doc="Calculate Magnesium carbonate hardness")
         def Mg_hardness_CaCO3(b):
-<<<<<<< HEAD
-            return Expr_if(
-                (b.Ca_CaCO3 + b.Mg_CaCO3)
-                >= b.properties_in[0].conc_mass_phase_comp["Liq", "Alkalinity_2-"],
-                1e-15 * pyunits.kg / pyunits.m**3,
-                b.properties_in[0].conc_mass_phase_comp["Liq", "Alkalinity_2-"]
-                - b.Ca_CaCO3,
-=======
             return smooth_max(
                 b.carbonate_hardness - b.Ca_CaCO3,
                 0 * pyunits.kg / pyunits.m**3,
                 b.eps,
->>>>>>> 9de8db05
             )
 
         @self.Expression(doc="Calculate Magnesium non carbonate hardness")
         def Mg_hardness_nonCaCO3(b):
-<<<<<<< HEAD
-            return Expr_if(
-                (b.Ca_CaCO3 + b.Mg_CaCO3)
-                >= b.properties_in[0].conc_mass_phase_comp["Liq", "Alkalinity_2-"],
-=======
             return smooth_min(
->>>>>>> 9de8db05
                 b.Mg_CaCO3,
                 b.total_hardness - b.carbonate_hardness,
                 b.eps,
