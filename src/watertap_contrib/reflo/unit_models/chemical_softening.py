#################################################################################
# WaterTAP Copyright (c) 2020-2024, The Regents of the University of California,
# through Lawrence Berkeley National Laboratory, Oak Ridge National Laboratory,
# National Renewable Energy Laboratory, and National Energy Technology
# Laboratory (subject to receipt of any required approvals from the U.S. Dept.
# of Energy). All rights reserved.
#
# Please see the files COPYRIGHT.md and LICENSE.md for full copyright and license
# information, respectively. These files are also available online at the URL
# "https://github.com/watertap-org/watertap/"
#################################################################################

from copy import deepcopy
from pyomo.environ import (
    Var,
    check_optimal_termination,
    Param,
    Suffix,
    units as pyunits,
    Expr_if,
)
from pyomo.common.config import ConfigBlock, ConfigValue, In

# Import IDAES cores
from idaes.core import (
    declare_process_block_class,
    UnitModelBlockData,
    useDefault,
)
from idaes.core.util.tables import create_stream_table_dataframe
from idaes.core.util.math import smooth_min, smooth_max
from idaes.core.util.config import is_physical_parameter_block
from idaes.core.util.misc import StrEnum
from idaes.core.util.exceptions import InitializationError
import idaes.core.util.scaling as iscale
import idaes.logger as idaeslog

from watertap.core import InitializationMixin
from watertap.core.solvers import get_solver

from watertap_contrib.reflo.costing.units.chemical_softening import (
    cost_chemical_softening,
)

__author__ = "Mukta Hardikar, Abdiel Lugo, Kurban Sitterley, Zachary Binger"


class SofteningProcedureType(StrEnum):
    single_stage_lime = "single_stage_lime"
    excess_lime = "excess_lime"
    single_stage_lime_soda = "single_stage_lime_soda"
    excess_lime_soda = "excess_lime_soda"


@declare_process_block_class("ChemicalSoftening")
class ChemicalSofteningData(InitializationMixin, UnitModelBlockData):
    """
    Chemical softening model
    """

    CONFIG = ConfigBlock()

    CONFIG.declare(
        "dynamic",
        ConfigValue(
            domain=In([False]),
            default=False,
            description="Dynamic model flag - must be False",
            doc="""Indicates whether this model will be dynamic or not,
    **default** = False.""",
        ),
    )

    CONFIG.declare(
        "has_holdup",
        ConfigValue(
            default=False,
            domain=In([False]),
            description="Holdup construction flag - must be False",
            doc="""Indicates whether holdup terms should be constructed or not.
    **default** - False.""",
        ),
    )

    CONFIG.declare(
        "property_package",
        ConfigValue(
            default=useDefault,
            domain=is_physical_parameter_block,
            description="Property package to use for control volume",
            doc="""Property parameter object used to define property calculations,
    **default** - useDefault.
    **Valid values:** {
    **useDefault** - use default package from parent model or flowsheet,
    **PhysicalParameterObject** - a PhysicalParameterBlock object.}""",
        ),
    )

    CONFIG.declare(
        "property_package_args",
        ConfigBlock(
            implicit=True,
            description="Arguments to use for constructing property packages",
            doc="""A ConfigBlock with arguments to be passed to a property block(s)
    and used when constructing these,
    **default** - None.
    **Valid values:** {
    see property package for documentation.}""",
        ),
    )

    CONFIG.declare(
        "softening_procedure_type",
        ConfigValue(
            default=SofteningProcedureType.single_stage_lime,
            domain=In(SofteningProcedureType),
            description="Procedure of softening system",
        ),
    )

    CONFIG.declare(
        "silica_removal",
        ConfigValue(
            default=False,
            domain=bool,
            description="Include silica removal in softening process -- assumes conditions are proper",
        ),
    )

    def build(self):
        super().build()

        """
        1.  Crittenden, J. C., & Montgomery Watson Harza (Firm). (2012). Water treatment principles and design. Hoboken, N.J: J.Wiley.
        2.  Davis, M. L. (2010). Water and wastewater engineering: Design principles and practice.
        3.  Baruth. (2005). Water treatment plant design / American Water Works Association, American Society of Civil Engineers; Edward E. Baruth, technical editor. (Fourth edition.). McGraw-Hill.
        4.  Edzwald, J. K., & American Water Works Association. (2011). Water quality & treatment: A handbook on drinking water. New York: McGraw-Hill.
        5.  R.O. Mines Environmental Engineering: Principles and Practice, 1st Ed, John Wiley & Sons
        6.  Lee, C. C., & Lin, S. D. (2007). Handbook of environmental engineering calculations. New York: McGraw Hill.
        """

        self.scaling_factor = Suffix(direction=Suffix.EXPORT)

        # TODO: add ConfigurationError test for required components (Ca, Mg, Alk, etc)

        tmp_dict = dict(**self.config.property_package_args)
        tmp_dict["has_phase_equilibrium"] = False
        tmp_dict["parameters"] = self.config.property_package
        tmp_dict["defined_state"] = True
        self.properties_in = self.config.property_package.state_block_class(
            self.flowsheet().config.time, doc="Material properties of inlet", **tmp_dict
        )

        tmp_dict["defined_state"] = False
        self.properties_out = self.config.property_package.state_block_class(
            self.flowsheet().config.time,
            doc="Material properties of outlet",
            **tmp_dict,
        )

        self.properties_waste = self.config.property_package.state_block_class(
            self.flowsheet().config.time, doc="Material properties of waste", **tmp_dict
        )

        self.add_port(name="inlet", block=self.properties_in)
        self.add_port(name="outlet", block=self.properties_out)
        self.add_port(name="waste", block=self.properties_waste)

        comps = self.config.property_package.solute_set
        non_hardness_comps = [
            j
            for j in self.config.property_package.solute_set
            if j not in ["Ca_2+", "Mg_2+"]
        ]

        # MW of components
        self.CaO_mw = Param(
            initialize=56,
            units=pyunits.g / pyunits.mol,
            doc="Molecular weight of CaO (dry lime)",
        )

        self.Ca_mw = Param(
            initialize=40,
            units=pyunits.g / pyunits.mol,
            doc="Molecular weight of Ca",
        )

        self.CaCO3_mw = Param(
            initialize=100,
            units=pyunits.g / pyunits.mol,
            doc="Molecular weight of CaCO3",
        )

        self.Na2CO3_mw = Param(
            initialize=106,
            units=pyunits.g / pyunits.mol,
            doc="Molecular weight of soda",
        )

        self.CO2_mw = Param(
            initialize=44,
            units=pyunits.g / pyunits.mol,
            doc="Molecular weight of carbon dioxide",
        )

        self.Mg_mw = Param(
            initialize=24.3,
            units=pyunits.g / pyunits.mol,
            doc="Molecular weight of Mg2+",
        )

        self.MgCl2_mw = Param(
            initialize=95.2,
            units=pyunits.g / pyunits.mol,
            doc="Molecular weight of MgCl2",
        )

        self.MgOH2_mw = Param(
            initialize=58.3,
            units=pyunits.g / pyunits.mol,
            doc="Molecular weight of Mg(OH)2",
        )

        self.SiO2_check_conv = Param(
            initialize=2.35,
            units=pyunits.dimensionless,
            doc="Silica conversion factor to compare with Mg2+ concentration",
        )

        self.MgCl2_SiO2_ratio = Param(
            initialize=5.5,
            mutable=True,
            units=pyunits.dimensionless,
            doc="Ratio of Mg2+ to SiO2",
        )

        self.Ca_hardness_CaCO3_sludge_factor = Param(
            initialize=2,
            mutable=True,
            units=pyunits.dimensionless,
            doc="Sludge produced per kg of Ca in CaCO3 hardness",
        )

        self.Mg_hardness_CaCO3_sludge_factor = Param(
            initialize=2.6,
            mutable=True,
            units=pyunits.dimensionless,
            doc="Sludge produced per kg of Mg in CaCO3 hardness",
        )

        self.Mg_hardness_nonCaCO3_sludge_factor = Param(
            initialize=1.6,
            mutable=True,
            units=pyunits.dimensionless,
            doc="Sludge produced per kg of Mg in non-CaCO3 hardness",
        )

        self.excess_CaO_coeff = Param(
            initialize=0.05,
            mutable=True,
            units=pyunits.dimensionless,
            doc="Multiplication factor to calculate excess CaO dose",
        )

        self.Ca_CaCO3_conv = Param(
            initialize=2.5,
            units=pyunits.dimensionless,
            doc="Conversion factor for Ca to equivalent CaCO3",
        )

        self.Mg_CaCO3_conv = Param(
            initialize=4.12,
            units=pyunits.dimensionless,
            doc="Conversion factor for Mg to equivalent CaCO3",
        )

        self.number_mixers = Param(
            initialize=1,
            mutable=True,
            units=pyunits.dimensionless,
            doc="Number of mixers",
        )

        self.number_floc = Param(
            initialize=1,
            mutable=True,
            units=pyunits.dimensionless,
            doc="Number of flocculators",
        )

        self.eps = Param(
            initialize=1e-18,
            units=pyunits.kg / pyunits.m**3,
            mutable=True,
            doc="Smoothing factor",
        )

        self.ca_eff_target = Var(
            initialize=0.20,
            bounds=(0, None),
            units=pyunits.kg / pyunits.m**3,
            doc="Target Ca concentration in the effluent",
        )

        self.mg_eff_target = Var(
            initialize=0.10,
            bounds=(0, None),
            units=pyunits.kg / pyunits.m**3,
            doc="Target Mg concentration in the effluent",
        )

        # Creating default effluent composition of all solutes other than Ca and Mg

        # TODO: determine if removal of Alk can be calculated
        removal_eff_dict = dict(
            zip(
                non_hardness_comps,
                [
                    0.85 if j == "TSS" else 0.7 if j != "TDS" else (1 - 1e-3)
                    for j in non_hardness_comps
                ],
            )
        )

        self.removal_efficiency = Var(
            non_hardness_comps,
            initialize=removal_eff_dict,
            bounds=(0, 1),
            units=pyunits.dimensionless,
            doc="Removal efficiency of all solutes other than Ca and Mg",
        )

        # System design variables

        self.retention_time_mixer = Var(
            initialize=1,
            bounds=(0.1, 5),
            units=pyunits.minutes,
            doc="Retention time for mixer",
        )

        self.retention_time_floc = Var(
            initialize=12,
            bounds=(10, 45),
            units=pyunits.minutes,
            doc="Retention time for flocculator",
        )

        self.retention_time_sed = Var(
            initialize=150,
            bounds=(120, 240),
            units=pyunits.minutes,
            doc="Retention time for sedimentation basin",
        )

        self.retention_time_recarb = Var(
            initialize=18,
            bounds=(15, 30),
            units=pyunits.minutes,
            doc="Retention time for recarbonation",
        )

        self.sedimentation_overflow = Var(
            initialize=90,
            bounds=(30, 100),
            units=pyunits.m / pyunits.day,
            doc="Sedimentation basin overflow rate",
        )

        self.volume_mixer = Var(
            initialize=10,
            bounds=(0, None),
            units=pyunits.m**3,
            doc="Volume of single mixer",
        )

        self.volume_floc = Var(
            initialize=10,
            bounds=(0, None),
            units=pyunits.m**3,
            doc="Volume of single flocculator",
        )

        self.volume_sed = Var(
            initialize=10,
            bounds=(0, None),
            units=pyunits.m**3,
            doc="Volume of sedimentation basin",
        )

        self.volume_recarb = Var(
            initialize=10,
            bounds=(0, None),
            units=pyunits.m**3,
            doc="Volume of recarbonator",
        )

        self.vel_gradient_mix = Var(
            initialize=500,
            units=pyunits.s**-1,
            bounds=(300, 1000),
            doc="Velocity gradient of rapid mixer",
        )

        self.vel_gradient_floc = Var(
            initialize=30,
            units=pyunits.s**-1,
            bounds=(20, 80),
            doc="Velocity gradient of flocculator",
        )

        self.frac_mass_water_recovery = Var(
            initialize=0.99,
            bounds=(0, 1),
            units=pyunits.dimensionless,
            doc="Fractional recovery of water on mass basis",
        )

        self.CaO_dosing = Var(
            initialize=1e5,
            bounds=(0, None),
            units=pyunits.kg / pyunits.day,
            doc="Lime requirements",
        )

        self.Na2CO3_dosing = Var(
            initialize=1e5,
            bounds=(0, None),
            units=pyunits.kg / pyunits.day,
            doc="Soda ash requirements",
        )

        self.CO2_first_basin = Var(
            initialize=1e2,
            bounds=(0, None),
            units=pyunits.kg / pyunits.day,
            doc="CO2 flow required for recarbonation with single basin",
        )

        self.CO2_second_basin = Var(
            initialize=1e2,
            bounds=(0, None),
            units=pyunits.kg / pyunits.day,
            doc="CO2 flow required for recarbonation in second basin only in excess lime scenario",
        )

        self.excess_CaO = Var(
            initialize=0,
            bounds=(0, None),  # typically 30-70 mg/L, MWH
            units=pyunits.kg / pyunits.m**3,
            doc="Excess lime requiremenent",
        )

        # TODO: make a function of pH

        self.pH = Var(
            initialize = 7,
            units=pyunits.dimensionless,
            bounds=(0,14),
            doc="Incoming water pH" 
        )

        self.CO2_CaCO3 = Var(
            initialize=0.1,
            units=pyunits.kg / pyunits.m**3,
            bounds=(0, None),
            doc="Carbonic acid in mg/L as CaCO3",
        )

        self.sludge_prod = Var(
            initialize=1e6,
            units=pyunits.kg / pyunits.s,
            bounds=(0, None),
            doc="Sludge production rate in kg/day",
        )

        self.total_hardness = Var(
            initialize=100,
            bounds=(0, None),
            units=pyunits.kg / pyunits.m**3,
            doc="Total hardness",
        )

        self.carbonate_hardness = Var(
            initialize=100,
            bounds=(0, None),
            units=pyunits.kg / pyunits.m**3,
            doc="Total carbonate hardness",
        )

        self.noncarbonate_hardness = Var(
            initialize=100,
            bounds=(0, None),
            units=pyunits.kg / pyunits.m**3,
            doc="Total noncarbonate hardness",
        )

        # Calculate the CO2 in the inlet
        
        @self.Constraint(doc="Equation to calculate the inlet CO2 in the inlet in equivalent CaCO3")
        def eq_CO2_CaCO3(b):
            K1 = 10 ** (14.8435 - 3404.71 /b.properties_in[0].temperature  - 0.032786 * b.properties_in[0].temperature)
            K2 = 10 ** (6.498 - 2909.39 / b.properties_in[0].temperature  - 0.02379 * b.properties_in[0].temperature)

            alpha = 1/ ((10**(-b.pH))/K1 + 1 + K2/(10**(-b.pH)))
            CT = b.properties_in[0].conc_mass_phase_comp["Liq", "Alkalinity_2-"]/alpha   # mg CaCO3 /L
            CO2 = (CT - b.properties_in[0].conc_mass_phase_comp["Liq", "Alkalinity_2-"]) # mg CaCO3 /L

            return b.CO2_CaCO3 == CO2

        # Add Ca,Mg carbonate hardness

        @self.Expression(doc="Calcium in influent converted to equivalent CaCO3")
        def Ca_CaCO3(b):
            return pyunits.convert(
                b.properties_in[0].conc_mass_phase_comp["Liq", "Ca_2+"]
                * b.Ca_CaCO3_conv,
                to_units=pyunits.kg / pyunits.m**3,
            )

        @self.Expression(doc="Magnesium in influent converted to equivalent CaCO3")
        def Mg_CaCO3(b):
            return pyunits.convert(
                b.properties_in[0].conc_mass_phase_comp["Liq", "Mg_2+"]
                * b.Mg_CaCO3_conv,
                to_units=pyunits.kg / pyunits.m**3,
            )

        @self.Constraint(doc="Total Hardness in CaCO3")
        def eq_total_hardness(b):
            return b.total_hardness == pyunits.convert(
                b.Ca_CaCO3 + b.Mg_CaCO3, to_units=pyunits.kg / pyunits.m**3
            )

        @self.Constraint(doc="Carbonate hardness in CaCO3")
        def eq_carbonate_hardness(b):
            return b.carbonate_hardness == pyunits.convert(
                smooth_min(
                    b.total_hardness,
                    b.properties_in[0].conc_mass_phase_comp["Liq", "Alkalinity_2-"],
                    b.eps,
                ),
                to_units=pyunits.kg / pyunits.m**3,
            )

        @self.Constraint(doc="Noncarbonate hardness in CaCO3")
        def eq_noncarbonate_hardness(b):
            return b.noncarbonate_hardness == pyunits.convert(
                b.total_hardness - b.carbonate_hardness,
                to_units=pyunits.kg / pyunits.m**3,
            )

        @self.Expression(doc="Calculate Calcium carbonate hardness")
        def Ca_hardness_CaCO3(b):
            return smooth_min(b.Ca_CaCO3, b.carbonate_hardness, b.eps)

<<<<<<< HEAD

=======
>>>>>>> 3d55d61b
        @self.Expression(doc="Calculate Calcium non carbonate hardness")
        def Ca_hardness_nonCaCO3(b):
            return smooth_max(
                b.Ca_CaCO3 - b.carbonate_hardness,
                0 * pyunits.kg / pyunits.m**3,
                b.eps,
            )

        @self.Expression(doc="Calculate Magnesium carbonate hardness")
        def Mg_hardness_CaCO3(b):
            return smooth_max(
                b.carbonate_hardness - b.Ca_CaCO3,
                0 * pyunits.kg / pyunits.m**3,
                b.eps,
            )

        @self.Expression(doc="Calculate Magnesium non carbonate hardness")
        def Mg_hardness_nonCaCO3(b):
            return smooth_min(
                b.Mg_CaCO3,
                b.total_hardness - b.carbonate_hardness,
                b.eps,
            )

        @self.Expression(doc="Mg removal efficiency")
        def mg_removal_eff(b):
            mass_flow_mg_eff = pyunits.convert(
                b.mg_eff_target * b.properties_out[0].flow_vol_phase["Liq"],
                to_units=pyunits.kg / pyunits.s,
            )
            return (
                1
                - mass_flow_mg_eff
                / b.properties_in[0].flow_mass_phase_comp["Liq", "Mg_2+"]
            )

        @self.Expression(doc="Ca removal efficiency")
        def ca_removal_eff(b):
            mass_flow_ca_eff = pyunits.convert(
                b.ca_eff_target * b.properties_out[0].flow_vol_phase["Liq"],
                to_units=pyunits.kg / pyunits.s,
            )
            return (
                1
                - mass_flow_ca_eff
                / b.properties_in[0].flow_mass_phase_comp["Liq", "Ca_2+"]
            )

        @self.Expression(
            doc="Lime concentration for inlet stream to achieve dosing target."
        )
        def lime_concentration(b):
            return pyunits.convert(
                b.CaO_dosing / b.properties_in[0].flow_vol_phase["Liq"],
                to_units=pyunits.gram / pyunits.liter,
            )

        @self.Expression(
            doc="Soda ash concentration for inlet stream to achieve dosing target."
        )
        def soda_concentration(b):
            return pyunits.convert(
                b.Na2CO3_dosing / b.properties_in[0].flow_vol_phase["Liq"],
                to_units=pyunits.gram / pyunits.liter,
            )

        @self.Expression(
            doc="CO2 concentration for inlet stream in first basin to achieve dosing target."
        )
        def co2_first_basin_concentration(b):
            return pyunits.convert(
                b.CO2_first_basin / b.properties_in[0].flow_vol_phase["Liq"],
                to_units=pyunits.gram / pyunits.liter,
            )

        @self.Expression(
            doc="CO2 concentration for inlet stream in second basin to achieve dosing target."
        )
        def co2_second_basin_concentration(b):
            return pyunits.convert(
                b.CO2_second_basin / b.properties_in[0].flow_vol_phase["Liq"],
                to_units=pyunits.gram / pyunits.liter,
            )

        @self.Constraint(doc="Isothermal outlet")
        def eq_isothermal_outlet(b):
            return b.properties_in[0].temperature == b.properties_out[0].temperature

        @self.Constraint(doc="Isothermal waste")
        def eq_isothermal_waste(b):
            return b.properties_in[0].temperature == b.properties_waste[0].temperature

        @self.Constraint(doc="Isobaric outlet")
        def eq_isobaric_outlet(b):
            return b.properties_in[0].pressure == b.properties_out[0].pressure

        @self.Constraint(doc="Isobaric waste")
        def eq_isobaric_waste(b):
            return b.properties_in[0].pressure == b.properties_waste[0].pressure

        # Calculating chemical dosing

        if (
            self.config.softening_procedure_type
            is SofteningProcedureType.single_stage_lime
        ):

            @self.Constraint(doc="Lime dosing")
            def eq_CaO_dosing(b):
                return b.CaO_dosing == pyunits.convert(
                    (
                        b.CO2_CaCO3
                        + b.properties_in[0].conc_mass_phase_comp[
                            "Liq", "Alkalinity_2-"
                        ]
                        + b.Mg_CaCO3
                    )
                    * b.CaO_mw
                    / b.CaCO3_mw
                    * b.properties_in[0].flow_vol_phase["Liq"],
                    to_units=pyunits.kg / pyunits.d,
                )

            @self.Constraint(doc="CO2 for first basin")
            def eq_CO2_first_basin(b):
                co2_required_expr = (
                    pyunits.convert(
                        (
                            b.properties_in[0].conc_mass_phase_comp[
                                "Liq", "Alkalinity_2-"
                            ]
                            - b.Ca_CaCO3
                            + b.properties_out[0].conc_mass_phase_comp["Liq", "Ca_2+"]
                            * b.Ca_CaCO3_conv
                        )
                        * b.properties_in[0].flow_vol_phase["Liq"],
                        to_units=pyunits.kg / pyunits.d,
                    )
                    * b.CO2_mw
                    / b.CaCO3_mw
                )
                return b.CO2_first_basin == Expr_if(
                    co2_required_expr <= 0 * pyunits.kg / pyunits.day,
                    0 * pyunits.kg / pyunits.day,
                    co2_required_expr,
                )

        elif self.config.softening_procedure_type is SofteningProcedureType.excess_lime:

            @self.Constraint(doc="Excess lime addition in CaCO3 basis")
            def eq_excess_CaO(b):
                return (
                    b.excess_CaO
                    == (
                        b.CO2_CaCO3
                        + b.properties_in[0].conc_mass_phase_comp[
                            "Liq", "Alkalinity_2-"
                        ]
                        + b.Mg_CaCO3
                    )
                    * b.excess_CaO_coeff
                )

            @self.Constraint(doc="Lime dosing")
            def eq_CaO_dosing(b):
                return b.CaO_dosing == pyunits.convert(
                    (
                        b.CO2_CaCO3
                        + b.properties_in[0].conc_mass_phase_comp[
                            "Liq", "Alkalinity_2-"
                        ]
                        + b.Mg_CaCO3
                        + b.excess_CaO
                    )
                    * b.properties_in[0].flow_vol_phase["Liq"]
                    * b.CaO_mw
                    / b.CaCO3_mw,
                    to_units=pyunits.kg / pyunits.d,
                )

            @self.Constraint(doc="CO2 for first basin")
            def eq_CO2_first_basin(b):
                co2_required_expr = pyunits.convert(
                    (
                        b.properties_in[0].conc_mass_phase_comp["Liq", "Alkalinity_2-"]
                        # - (b.Ca_hardness_CaCO3 + b.Mg_hardness_CaCO3)
                        -b.total_hardness
                        + b.excess_CaO
                        + b.properties_out[0].conc_mass_phase_comp["Liq", "Ca_2+"]
                        * b.Ca_CaCO3_conv
                        + b.properties_out[0].conc_mass_phase_comp["Liq", "Mg_2+"]
                        * b.Mg_CaCO3_conv
                    )
                    * b.properties_in[0].flow_vol_phase["Liq"]
                    * b.CO2_mw
                    / b.CaCO3_mw,
                    to_units=pyunits.kg / pyunits.d,
                )
                return b.CO2_first_basin == Expr_if(
                    co2_required_expr <= 0 * pyunits.kg / pyunits.day,
                    0 * pyunits.kg / pyunits.day,
                    co2_required_expr,
                )

        elif (
            self.config.softening_procedure_type
            is SofteningProcedureType.single_stage_lime_soda
        ):

            @self.Constraint(doc="Lime dosing")
            def eq_CaO_dosing(b):
                return b.CaO_dosing == pyunits.convert(
                    (
                        b.CO2_CaCO3
                        + b.properties_in[0].conc_mass_phase_comp[
                            "Liq", "Alkalinity_2-"
                        ]
                        + b.Mg_CaCO3
                    )
                    * b.CaO_mw
                    / b.CaCO3_mw
                    * b.properties_in[0].flow_vol_phase["Liq"],
                    to_units=pyunits.kg / pyunits.d,
                )

            @self.Constraint(doc="Soda dosing")
            def eq_Na2CO3_dosing(b):
                return b.Na2CO3_dosing == pyunits.convert(
                    # (b.Ca_hardness_nonCaCO3 + b.Mg_hardness_nonCaCO3)
                    b.noncarbonate_hardness
                    * b.Na2CO3_mw
                    / b.CaCO3_mw
                    * b.properties_in[0].flow_vol_phase["Liq"],
                    to_units=pyunits.kg / pyunits.d,
                )

            @self.Constraint(doc="CO2 for first basin")
            def eq_CO2_first_basin(b):
                co2_required_expr = pyunits.convert(
                    (
                        b.properties_in[0].conc_mass_phase_comp["Liq", "Alkalinity_2-"]
                        # + (b.Ca_hardness_nonCaCO3 + b.Mg_hardness_nonCaCO3)
                        + b.noncarbonate_hardness
                        - b.Ca_CaCO3
                        + b.properties_out[0].conc_mass_phase_comp["Liq", "Ca_2+"]
                        * b.Ca_CaCO3_conv
                    )
                    * b.CO2_mw
                    / b.CaCO3_mw
                    * b.properties_in[0].flow_vol_phase["Liq"],
                    to_units=pyunits.kg / pyunits.d,
                )
                return b.CO2_first_basin == Expr_if(
                    co2_required_expr <= 0 * pyunits.kg / pyunits.day,
                    0 * pyunits.kg / pyunits.day,
                    co2_required_expr,
                )

        elif (
            self.config.softening_procedure_type
            is SofteningProcedureType.excess_lime_soda
        ):

            @self.Constraint(doc="Excess lime addition in CaCO3 basis")
            def eq_excess_CaO(b):
                return (
                    b.excess_CaO
                    == (
                        b.CO2_CaCO3
                        + b.properties_in[0].conc_mass_phase_comp[
                            "Liq", "Alkalinity_2-"
                        ]
                        + b.Mg_CaCO3
                    )
                    * b.excess_CaO_coeff
                )

            @self.Constraint(doc="Lime dosing")
            def eq_CaO_dosing(b):
                return b.CaO_dosing == pyunits.convert(
                    (
                        b.CO2_CaCO3
                        + b.properties_in[0].conc_mass_phase_comp[
                            "Liq", "Alkalinity_2-"
                        ]
                        + b.Mg_CaCO3
                        + b.excess_CaO
                    )
                    * b.CaO_mw
                    / b.CaCO3_mw
                    * b.properties_in[0].flow_vol_phase["Liq"],
                    to_units=pyunits.kg / pyunits.d,
                )

            @self.Constraint(doc="Soda dosing")
            def eq_Na2CO3_dosing(b):
                return b.Na2CO3_dosing == pyunits.convert(
                    # (b.Ca_hardness_nonCaCO3 + b.Mg_hardness_nonCaCO3)
                    b.noncarbonate_hardness
                    * b.Na2CO3_mw
                    / b.CaCO3_mw
                    * b.properties_in[0].flow_vol_phase["Liq"],
                    to_units=pyunits.kg / pyunits.d,
                )

            @self.Constraint(doc="CO2 for first basin")
            def eq_CO2_first_basin(b):
                co2_required_expr = pyunits.convert(
                    (
                        b.excess_CaO
                        + b.properties_out[0].conc_mass_phase_comp["Liq", "Mg_2+"]
                        * b.Mg_CaCO3_conv
                    )
                    * b.CO2_mw
                    / b.CaCO3_mw
                    * b.properties_in[0].flow_vol_phase["Liq"],
                    to_units=pyunits.kg / pyunits.d,
                )
                return b.CO2_first_basin == Expr_if(
                    co2_required_expr <= 0 * pyunits.kg / pyunits.day,
                    0 * pyunits.kg / pyunits.day,
                    co2_required_expr,
                )

            @self.Constraint(doc="CO2 for second basin")
            def eq_CO2_second_basin(b):
                return b.CO2_second_basin == pyunits.convert(
                    (
                        b.properties_in[0].conc_mass_phase_comp["Liq", "Alkalinity_2-"]
                        # + (b.Ca_hardness_nonCaCO3 + b.Mg_hardness_nonCaCO3)
                        + b.noncarbonate_hardness
                        # - (b.Ca_hardness_CaCO3 + b.Mg_hardness_CaCO3)
                        - b.total_hardness
                        + b.properties_out[0].conc_mass_phase_comp["Liq", "Ca_2+"]
                        * b.Ca_CaCO3_conv
                        + b.properties_out[0].conc_mass_phase_comp["Liq", "Mg_2+"]
                        * b.Mg_CaCO3_conv
                    )
                    * b.CO2_mw
                    / b.CaCO3_mw
                    * b.properties_in[0].flow_vol_phase["Liq"],
                    to_units=pyunits.kg / pyunits.d,
                )

        if self.config.silica_removal and ["SiO2"] in comps:

            @self.Expression(doc="MgCl2 dosing constraint returns Mg2+ concentration")
            def MgCl2_dosing(b):
                return Expr_if(
                    (
                        (
                            b.properties_in[0].conc_mass_phase_comp["Liq", "SiO2"]
                            * b.SiO2_check_conv
                            > b.properties_in[0].conc_mass_phase_comp["Liq", "Mg_2+"]
                        )
                    ),
                    b.MgCl2_SiO2_ratio
                    * b.properties_in[0].conc_mass_phase_comp["Liq", "SiO2"],
                    1e-15 * pyunits.kg / pyunits.m**3,
                )

        else:
            self.MgCl2_dosing = Var(
                initialize=0,
                units=pyunits.kg / pyunits.m**3,
                bounds=(0, None),
                doc="Magnesium Chloride requirements dosing in Mg2+ concentration",
            )

        @self.Constraint(doc="Water recovery")
        def eq_water_recovery(b):
            return (
                b.properties_out[0].flow_mass_phase_comp["Liq", "H2O"]
                == b.properties_in[0].flow_mass_phase_comp["Liq", "H2O"]
                * b.frac_mass_water_recovery
            )

        @self.Constraint(doc="Water mass balance")
        def eq_water_mass_balance(b):
            return (
                b.properties_in[0].flow_mass_phase_comp["Liq", "H2O"]
                == b.properties_out[0].flow_mass_phase_comp["Liq", "H2O"]
                + b.properties_waste[0].flow_mass_phase_comp["Liq", "H2O"]
            )

        @self.Constraint(non_hardness_comps, doc="Non-hardness component mass balance")
        def eq_non_hardness_comp_mass_balance(b, j):
            return (
                b.properties_in[0].flow_mass_phase_comp["Liq", j]
                == b.properties_out[0].flow_mass_phase_comp["Liq", j]
                + b.properties_waste[0].flow_mass_phase_comp["Liq", j]
            )

        @self.Constraint(non_hardness_comps, doc="Non-hardness component Removal")
        def eq_non_hardness_comp_removal(b, j):
            return b.properties_out[0].flow_mass_phase_comp[
                "Liq", j
            ] == b.properties_in[0].flow_mass_phase_comp["Liq", j] * (
                1 - b.removal_efficiency[j]
            )

        @self.Constraint(doc="Ca in effluent")
        def eq_effluent_ca(b):
            return b.properties_out[0].flow_mass_phase_comp[
                "Liq", "Ca_2+"
            ] == pyunits.convert(
                b.ca_eff_target * b.properties_out[0].flow_vol_phase["Liq"],
                to_units=pyunits.kg / pyunits.s,
            )

        @self.Constraint(doc="Ca mass balance")
        def eq_mass_balance_ca(b):
            return (
                b.properties_waste[0].flow_mass_phase_comp["Liq", "Ca_2+"]
                == b.properties_in[0].flow_mass_phase_comp["Liq", "Ca_2+"]
                + pyunits.convert(
                    b.excess_CaO
                    * (b.Ca_mw / b.CaCO3_mw)
                    * b.properties_in[0].flow_vol_phase["Liq"],
                    to_units=pyunits.kg / pyunits.s,
                )
                - b.properties_out[0].flow_mass_phase_comp["Liq", "Ca_2+"]
            )

        @self.Constraint(doc="Mg in effluent")
        def eq_effluent_mg(b):
            return b.properties_out[0].flow_mass_phase_comp[
                "Liq", "Mg_2+"
            ] == pyunits.convert(
                (b.mg_eff_target * b.properties_out[0].flow_vol_phase["Liq"]),
                to_units=pyunits.kg / pyunits.s,
            )

        @self.Constraint(doc="Mg mass balance")
        def eq_mass_balance_mg(b):
            return b.properties_waste[0].flow_mass_phase_comp[
                "Liq", "Mg_2+"
            ] == b.properties_in[0].flow_mass_phase_comp[
                "Liq", "Mg_2+"
            ] - b.properties_out[
                0
            ].flow_mass_phase_comp[
                "Liq", "Mg_2+"
            ] + pyunits.convert(
                (b.MgCl2_dosing * b.properties_out[0].flow_vol_phase["Liq"]),
                to_units=pyunits.kg / pyunits.s,
            )
        
        # @self.Constraint(doc="Alkalinity mass balance")
        # def eq_mass_balance_mg(b):
        #     return b.properties_waste[0].flow_mass_phase_comp[
        #         "Liq", "Mg_2+"
        #     ] == b.properties_in[0].flow_mass_phase_comp[
        #         "Liq", "Mg_2+"
        #     ] - b.properties_out[
        #         0
        #     ].flow_mass_phase_comp[
        #         "Liq", "Mg_2+"
        #     ] + pyunits.convert(
        #         (b.MgCl2_dosing * b.properties_out[0].flow_vol_phase["Liq"]),
        #         to_units=pyunits.kg / pyunits.s,
        #     )

        if ["TSS"] in comps:

            @self.Constraint(doc="Sludge production")
            def eq_sludge_prod(b):
                return b.sludge_prod == pyunits.convert(
                    (
                        b.Ca_hardness_CaCO3_sludge_factor * b.Ca_hardness_CaCO3
                        + b.Mg_hardness_CaCO3_sludge_factor * b.Mg_hardness_CaCO3
                        + b.Ca_hardness_nonCaCO3
                        + b.Mg_hardness_nonCaCO3_sludge_factor * b.Mg_hardness_nonCaCO3
                        + b.excess_CaO
                        + b.properties_in[0].conc_mass_phase_comp["Liq", "TSS"]
                        + b.MgCl2_dosing
                        * b.MgOH2_mw
                        / b.Mg_mw  # to convert to Mg(OH)2 solid
                    )
                    * b.properties_in[0].flow_vol_phase["Liq"],
                    to_units=pyunits.kg / pyunits.s,
                )

        else:

            @self.Constraint(doc="Sludge production")
            def eq_sludge_prod(b):
                return b.sludge_prod == pyunits.convert(
                    (
                        b.Ca_hardness_CaCO3_sludge_factor * b.Ca_hardness_CaCO3
                        + b.Mg_hardness_CaCO3_sludge_factor * b.Mg_hardness_CaCO3
                        + b.Ca_hardness_nonCaCO3
                        + b.Mg_hardness_nonCaCO3_sludge_factor * b.Mg_hardness_nonCaCO3
                        + b.excess_CaO
                        + b.MgCl2_dosing
                        * b.MgOH2_mw
                        / b.Mg_mw  # to convert to Mg(OH)2 solid
                    )
                    * b.properties_in[0].flow_vol_phase["Liq"],
                    to_units=pyunits.kg / pyunits.s,
                )

        @self.Constraint(doc="Volume of mixer")
        def eq_volume_mixer(b):
            return b.volume_mixer == pyunits.convert(
                b.properties_in[0].flow_vol_phase["Liq"] * b.retention_time_mixer,
                to_units=pyunits.m**3,
            )

        @self.Constraint(doc="Volume of flocculator")
        def eq_volume_floc(b):
            return b.volume_floc == pyunits.convert(
                b.properties_in[0].flow_vol_phase["Liq"] * b.retention_time_floc,
                to_units=pyunits.m**3,
            )

        @self.Constraint(doc="Volume of sedimentation basin")
        def eq_volume_sed(b):
            return b.volume_sed == pyunits.convert(
                b.properties_in[0].flow_vol_phase["Liq"] * b.retention_time_sed,
                to_units=pyunits.m**3,
            )

        @self.Constraint(doc="Volume of recarbonation basin")
        def eq_volume_recarb(b):
            return b.volume_recarb == pyunits.convert(
                b.properties_in[0].flow_vol_phase["Liq"] * b.retention_time_recarb,
                to_units=pyunits.m**3,
            )

    def initialize_build(
        blk,
        state_args=None,
        outlvl=idaeslog.NOTSET,
        solver=None,
        optarg=None,
    ):
        """
        General wrapper for initialization routines

        Keyword Arguments:
            state_args : a dict of arguments to be passed to the property
                         package(s) to provide an initial state for
                         initialization (see documentation of the specific
                         property package) (default = {}).
            outlvl : sets output level of initialization routine
            optarg : solver options dictionary object (default=None)
            solver : str indicating which solver to use during
                     initialization (default = None)

        Returns: None
        """
        init_log = idaeslog.getInitLogger(blk.name, outlvl, tag="unit")
        solve_log = idaeslog.getSolveLogger(blk.name, outlvl, tag="unit")

        opt = get_solver(solver, optarg)

        # ---------------------------------------------------------------------
        flags = blk.properties_in.initialize(
            outlvl=outlvl,
            optarg=optarg,
            solver=solver,
            state_args=state_args,
            hold_state=True,
        )
        init_log.info("Initialization Step 1a Complete.")
        # ---------------------------------------------------------------------
        # Initialize other state blocks
        # Set state_args from inlet state
        if state_args is None:
            blk.state_args = state_args = {}
            state_dict = blk.properties_in[
                blk.flowsheet().config.time.first()
            ].define_port_members()

            for k in state_dict.keys():
                if state_dict[k].is_indexed():
                    state_args[k] = {}
                    for m in state_dict[k].keys():
                        state_args[k][m] = state_dict[k][m].value
                else:
                    state_args[k] = state_dict[k].value

        state_args_out = deepcopy(state_args)

        blk.properties_out.initialize(
            outlvl=outlvl,
            optarg=optarg,
            solver=solver,
            state_args=state_args_out,
        )
        init_log.info("Initialization Step 1b Complete.")

        state_args_waste = deepcopy(state_args)

        blk.properties_waste.initialize(
            outlvl=outlvl,
            optarg=optarg,
            solver=solver,
            state_args=state_args_waste,
        )

        blk.state_args_out = state_args_out
        blk.state_args_waste = state_args_waste

        init_log.info("Initialization Step 1c Complete.")

        # Solve unit
        with idaeslog.solver_log(solve_log, idaeslog.DEBUG) as slc:
            res = opt.solve(blk, tee=slc.tee)
        init_log.info("Initialization Step 2 {}.".format(idaeslog.condition(res)))
        # ---------------------------------------------------------------------
        # Release Inlet state
        blk.properties_in.release_state(flags, outlvl=outlvl)
        init_log.info("Initialization Complete: {}".format(idaeslog.condition(res)))

        if not check_optimal_termination(res):
            raise InitializationError(f"Unit model {blk.name} failed to initialize")

    def calculate_scaling_factors(self):
        super().calculate_scaling_factors()

        if iscale.get_scaling_factor(self.ca_eff_target) is None:
            sf = iscale.get_scaling_factor(
                self.properties_in[0].conc_mass_phase_comp["Liq", "Ca_2+"]
            )
            iscale.set_scaling_factor(self.ca_eff_target, sf)

        if iscale.get_scaling_factor(self.mg_eff_target) is None:
            sf = iscale.get_scaling_factor(
                self.properties_in[0].conc_mass_phase_comp["Liq", "Mg_2+"]
            )
            iscale.set_scaling_factor(self.mg_eff_target, 1)

        if iscale.get_scaling_factor(self.removal_efficiency) is None:
            iscale.set_scaling_factor(self.removal_efficiency, 1)

        if iscale.get_scaling_factor(self.retention_time_mixer) is None:
            iscale.set_scaling_factor(self.retention_time_mixer, 1)

        if iscale.get_scaling_factor(self.retention_time_floc) is None:
            iscale.set_scaling_factor(self.retention_time_floc, 0.1)

        if iscale.get_scaling_factor(self.retention_time_sed) is None:
            iscale.set_scaling_factor(self.retention_time_sed, 1e-2)

        if iscale.get_scaling_factor(self.retention_time_recarb) is None:
            iscale.set_scaling_factor(self.retention_time_recarb, 0.1)

        if iscale.get_scaling_factor(self.sedimentation_overflow) is None:
            iscale.set_scaling_factor(self.sedimentation_overflow, 0.1)

        if iscale.get_scaling_factor(self.number_mixers) is None:
            iscale.set_scaling_factor(self.number_mixers, 1)

        if iscale.get_scaling_factor(self.number_floc) is None:
            iscale.set_scaling_factor(self.number_floc, 1)

        if iscale.get_scaling_factor(self.volume_mixer) is None:
            iscale.set_scaling_factor(self.volume_mixer, 1e-1)

        if iscale.get_scaling_factor(self.volume_floc) is None:
            iscale.set_scaling_factor(self.volume_floc, 1e-2)

        if iscale.get_scaling_factor(self.volume_sed) is None:
            iscale.set_scaling_factor(self.volume_sed, 1e-2)

        if iscale.get_scaling_factor(self.volume_recarb) is None:
            iscale.set_scaling_factor(self.volume_recarb, 1e-2)

        if iscale.get_scaling_factor(self.vel_gradient_mix) is None:
            iscale.set_scaling_factor(self.vel_gradient_mix, 1e-2)

        if iscale.get_scaling_factor(self.vel_gradient_floc) is None:
            iscale.set_scaling_factor(self.vel_gradient_floc, 1e-2)

        if iscale.get_scaling_factor(self.frac_mass_water_recovery) is None:
            iscale.set_scaling_factor(self.frac_mass_water_recovery, 1)

        if iscale.get_scaling_factor(self.CaO_dosing) is None:
            iscale.set_scaling_factor(self.CaO_dosing, 1e-4)

        if iscale.get_scaling_factor(self.excess_CaO) is None:
            iscale.set_scaling_factor(self.excess_CaO, 10)

        if iscale.get_scaling_factor(self.CO2_first_basin) is None:
            iscale.set_scaling_factor(self.CO2_first_basin, 1e-2)

        if iscale.get_scaling_factor(self.CO2_second_basin) is None:
            iscale.set_scaling_factor(self.CO2_second_basin, 1e-2)

        if iscale.get_scaling_factor(self.Na2CO3_dosing) is None:
            iscale.set_scaling_factor(self.Na2CO3_dosing, 1e-5)

        if iscale.get_scaling_factor(self.CO2_CaCO3) is None:
            iscale.set_scaling_factor(self.CO2_CaCO3, 1)

        if iscale.get_scaling_factor(self.sludge_prod) is None:
            iscale.set_scaling_factor(self.sludge_prod, 1)

        if iscale.get_scaling_factor(self.total_hardness) is None:
            iscale.set_scaling_factor(self.total_hardness, 1e-1)

        if iscale.get_scaling_factor(self.carbonate_hardness) is None:
            iscale.set_scaling_factor(self.carbonate_hardness, 1e-1)

        if iscale.get_scaling_factor(self.noncarbonate_hardness) is None:
            iscale.set_scaling_factor(self.noncarbonate_hardness, 1e-1)

        if isinstance(self.MgCl2_dosing, Var):
            if iscale.get_scaling_factor(self.MgCl2_dosing) is None:
                iscale.set_scaling_factor(self.MgCl2_dosing, 10)

        if (
            self.config.softening_procedure_type
            is SofteningProcedureType.single_stage_lime_soda
        ):
            iscale.constraint_scaling_transform(self.Na2CO3_dosing, 1e-3)

        elif (
            self.config.softening_procedure_type
            is SofteningProcedureType.excess_lime_soda
        ):
            iscale.constraint_scaling_transform(self.eq_Na2CO3_dosing, 1e-4)
            iscale.constraint_scaling_transform(self.eq_CO2_second_basin, 1e-2)

        iscale.constraint_scaling_transform(self.eq_CaO_dosing, 1e-3)

        iscale.constraint_scaling_transform(self.eq_CO2_first_basin, 1e-3)

        iscale.constraint_scaling_transform(self.eq_effluent_ca, 1)

        iscale.constraint_scaling_transform(self.eq_effluent_mg, 10)

    def _get_stream_table_contents(self, time_point=0):
        return create_stream_table_dataframe(
            {
                "Feed Inlet": self.inlet,
                "Liquid Outlet": self.outlet,
                "Waste Outlet": self.waste,
            },
            time_point=time_point,
        )

    def _get_performance_contents(self, time_point=0):
        var_dict = {}
        expr_dict = {}
        var_dict["Lime dose"] = self.CaO_dosing
        var_dict["Soda dose"] = self.Na2CO3_dosing
        var_dict["CO2 in first basin"] = self.CO2_first_basin
        var_dict["CO2 in second basin"] = self.CO2_second_basin
        if (
            self.config.silica_removal
            and ["SiO2"] in self.config.property_package.solute_set
        ):
            expr_dict["MgCl2 dose"] = self.MgCl2_dosing
        else:
            var_dict["MgCl2 dose"] = self.MgCl2_dosing
        expr_dict["Sludge produced"] = self.sludge_prod

        return {"vars": var_dict, "exprs": expr_dict}

    @property
    def default_costing_method(self):
        return cost_chemical_softening<|MERGE_RESOLUTION|>--- conflicted
+++ resolved
@@ -555,10 +555,6 @@
         def Ca_hardness_CaCO3(b):
             return smooth_min(b.Ca_CaCO3, b.carbonate_hardness, b.eps)
 
-<<<<<<< HEAD
-
-=======
->>>>>>> 3d55d61b
         @self.Expression(doc="Calculate Calcium non carbonate hardness")
         def Ca_hardness_nonCaCO3(b):
             return smooth_max(
